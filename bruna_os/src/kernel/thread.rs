// bruna_os/src/kernel/thread.rs
use super::process::ProcessId;
use super::KernelResult; // Assuming KernelError is handled via this or imported separately
use std::sync::atomic::{AtomicU64, Ordering};

// Static counter for generating unique ThreadIds globally
static NEXT_THREAD_ID: AtomicU64 = AtomicU64::new(1);

pub type ThreadId = u64;

// Function to generate a new unique ThreadId
pub fn generate_tid() -> ThreadId {
    NEXT_THREAD_ID.fetch_add(1, Ordering::Relaxed)
}

#[derive(Debug, Clone, Copy, PartialEq, Eq)]
pub enum ThreadState {
    Ready,    // Ready to run
    Running,  // Currently executing
    Blocked,  // Waiting for an event (e.g., I/O, semaphore, sleep)
    Terminated, // Execution finished
}

#[derive(Debug, Clone, PartialEq, Eq)] // Added PartialEq, Eq
<<<<<<< HEAD
=======

>>>>>>> 40662971
pub struct Thread {
    pub id: ThreadId,
    pub process_id: ProcessId,
    pub state: ThreadState,
    // pub stack_pointer: usize, // Placeholder for future use
    // pub instruction_pointer: usize, // Placeholder for future use
    // pub priority: u8, // Placeholder for future use
    // context: Option<ThreadContext>, // For context switching
}

impl Thread {
    // Constructor for a new Thread
    pub fn new(id: ThreadId, process_id: ProcessId) -> Self {
        Thread {
            id,
            process_id,
            state: ThreadState::Ready, // Default state for a new thread
            // stack_pointer: 0,
            // instruction_pointer: 0,
            // priority: 0,
            // context: None,
        }
    }
}

// Trait for thread management operations.
// This will be implemented by SimpleProcessManager (or a dedicated ThreadManager).
// Signatures will be reviewed and potentially updated in a later step.
pub trait ThreadManagement {
<<<<<<< HEAD
    fn create_thread(&mut self, pid: ProcessId /*, start_routine, args */) -> KernelResult<ThreadId>;
    fn terminate_thread(&mut self, pid: ProcessId, tid: ThreadId) -> KernelResult<()>;
    fn sleep_thread(&mut self, pid: ProcessId, tid: ThreadId, duration_ms: u64) -> KernelResult<()>;
    fn get_thread_state(&self, pid: ProcessId, tid: ThreadId) -> KernelResult<ThreadState>;
=======
    fn create_thread(pid: ProcessId /*, start_routine, args */) -> KernelResult<ThreadId>;
    fn terminate_thread(pid: ProcessId, tid: ThreadId) -> KernelResult<()>; // Tentatively adding pid
    fn sleep_thread(pid: ProcessId, tid: ThreadId, duration_ms: u64) -> KernelResult<()>; // Tentatively adding pid
    fn get_thread_state(pid: ProcessId, tid: ThreadId) -> KernelResult<ThreadState>; // Added
>>>>>>> 40662971
    // fn yield_thread(); // Might be handled by scheduler
    // fn join_thread(tid: ThreadId) -> KernelResult<()>; // For waiting for a thread to finish
}<|MERGE_RESOLUTION|>--- conflicted
+++ resolved
@@ -22,10 +22,7 @@
 }
 
 #[derive(Debug, Clone, PartialEq, Eq)] // Added PartialEq, Eq
-<<<<<<< HEAD
-=======
 
->>>>>>> 40662971
 pub struct Thread {
     pub id: ThreadId,
     pub process_id: ProcessId,
@@ -55,17 +52,11 @@
 // This will be implemented by SimpleProcessManager (or a dedicated ThreadManager).
 // Signatures will be reviewed and potentially updated in a later step.
 pub trait ThreadManagement {
-<<<<<<< HEAD
     fn create_thread(&mut self, pid: ProcessId /*, start_routine, args */) -> KernelResult<ThreadId>;
     fn terminate_thread(&mut self, pid: ProcessId, tid: ThreadId) -> KernelResult<()>;
     fn sleep_thread(&mut self, pid: ProcessId, tid: ThreadId, duration_ms: u64) -> KernelResult<()>;
     fn get_thread_state(&self, pid: ProcessId, tid: ThreadId) -> KernelResult<ThreadState>;
-=======
-    fn create_thread(pid: ProcessId /*, start_routine, args */) -> KernelResult<ThreadId>;
-    fn terminate_thread(pid: ProcessId, tid: ThreadId) -> KernelResult<()>; // Tentatively adding pid
-    fn sleep_thread(pid: ProcessId, tid: ThreadId, duration_ms: u64) -> KernelResult<()>; // Tentatively adding pid
-    fn get_thread_state(pid: ProcessId, tid: ThreadId) -> KernelResult<ThreadState>; // Added
->>>>>>> 40662971
+
     // fn yield_thread(); // Might be handled by scheduler
     // fn join_thread(tid: ThreadId) -> KernelResult<()>; // For waiting for a thread to finish
 }